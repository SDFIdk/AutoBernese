
As geodesists that use the Bernese GNSS Software [BSW] for different campaign
types, we need a software system that automates the creation of campaigns,
downloads necessary data, configures and starts BSW's processing engine [BPE],
and, finally, assures the quality of and handles the end products that come out
of the BPE process.


<<<<<<< HEAD
## User interface design | In development

!!! warning "Under development"

    The UI design is under development and the following is more like a lorem-ipsum
    text for the documentation.

Ideas:

```
ab campaign create --type nkg --name nkg2222
ab campaign run nkg2222
ab data update --all
```


```
# Download af data til indplacering i filstruktur på KMSFS8.
ab download-data <TIDSPUNKT> <DATATYPE> <DATATYPE> ... <DATATYPE>

# Oprettelse af ny station, fx opdatering STA-fil og beregning af foreløbige koordinater
ab ny-station <STATION>

# Pendant til Søren Juuls NKG-scripts
ab regn-kampagne <NGK|5D|KDI> --stationer ABCD,EFGH,...,ZXYZ

```

=======
>>>>>>> 1cdf0343
## References

*   [Agency for Data Supply and Infrastructure](https://eng.sdfi.dk/)
*   [Bernese GNSS Software](http://www.bernese.unibe.ch/)<|MERGE_RESOLUTION|>--- conflicted
+++ resolved
@@ -6,37 +6,6 @@
 of the BPE process.
 
 
-<<<<<<< HEAD
-## User interface design | In development
-
-!!! warning "Under development"
-
-    The UI design is under development and the following is more like a lorem-ipsum
-    text for the documentation.
-
-Ideas:
-
-```
-ab campaign create --type nkg --name nkg2222
-ab campaign run nkg2222
-ab data update --all
-```
-
-
-```
-# Download af data til indplacering i filstruktur på KMSFS8.
-ab download-data <TIDSPUNKT> <DATATYPE> <DATATYPE> ... <DATATYPE>
-
-# Oprettelse af ny station, fx opdatering STA-fil og beregning af foreløbige koordinater
-ab ny-station <STATION>
-
-# Pendant til Søren Juuls NKG-scripts
-ab regn-kampagne <NGK|5D|KDI> --stationer ABCD,EFGH,...,ZXYZ
-
-```
-
-=======
->>>>>>> 1cdf0343
 ## References
 
 *   [Agency for Data Supply and Infrastructure](https://eng.sdfi.dk/)
