key: value_global
key2: !ENV PATH
<<<<<<< HEAD
logging:
  - filename: autobernese.log
  - datefmt: '%a, %d %b %Y %H:%M:%S +0000'
  - style: '%'
  - level: DEBUG
=======

sources:
- name: EPN
  url: ftp://epncb.oma.be

- name: AIUB
  url: ftp://ftp.aiub.unibe.ch

- name: SDFI
  url: ftp://ftp.sdfe.dk
>>>>>>> 9c69579a
<|MERGE_RESOLUTION|>--- conflicted
+++ resolved
@@ -1,13 +1,10 @@
 key: value_global
 key2: !ENV PATH
-<<<<<<< HEAD
 logging:
   - filename: autobernese.log
   - datefmt: '%a, %d %b %Y %H:%M:%S +0000'
   - style: '%'
   - level: DEBUG
-=======
-
 sources:
 - name: EPN
   url: ftp://epncb.oma.be
@@ -16,5 +13,4 @@
   url: ftp://ftp.aiub.unibe.ch
 
 - name: SDFI
-  url: ftp://ftp.sdfe.dk
->>>>>>> 9c69579a
+  url: ftp://ftp.sdfe.dk