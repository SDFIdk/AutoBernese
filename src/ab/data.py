--- conflicted
+++ resolved
@@ -17,11 +17,7 @@
     gps_epoch = date(1980, 1, 6)  # first GPS week
     epoch_monday = gps_epoch - timedelta(gps_epoch.weekday())
     today_monday = tocalc - timedelta(tocalc.weekday())
-<<<<<<< HEAD
-    return int((today_monday - epoch_monday).days / 7)
-=======
     return int((today_monday - epoch_monday).days // 7)
->>>>>>> 04718946
 
 
 def download_http(domain: str, remotepath: Path, localpath: Path) -> None:
